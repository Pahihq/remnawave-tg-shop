# Telegram Bot Token and Admin IDs
BOT_TOKEN=your_bot_token_here                                                 # Telegram bot token
ADMIN_IDS=comma_separated_admin_ids                                           # Your telegram ID

# PostgreSQL Database Connection Settings
POSTGRES_USER=postgres                                                        # Database user name
POSTGRES_PASSWORD=postgres                                                    # Database password
POSTGRES_HOST=remnawave-tg-shop-db                                            # Database container name
POSTGRES_PORT=5432                                                            # Port
POSTGRES_DB=postgres                                                          # Database name

# Localization and Display
DEFAULT_LANGUAGE="ru"                                                         # or "en"
DEFAULT_CURRENCY_SYMBOL="RUB"                                                 # e.g., RUB, USD, EUR

# External Links
SUPPORT_LINK=https://t.me/your_support_link                                   # Link to the support chat
SERVER_STATUS_URL=https://status.yourdomain.tld/status/your_service           # Link to the server status page
TERMS_OF_SERVICE_URL=https://example.com/tos                                  # Link to the terms of service
SUBSCRIPTION_MINI_APP_URL=                                                    # URL of the subscription mini-app 
START_COMMAND_DESCRIPTION=                                                    # Description of the /start command
DISABLE_WELCOME_MESSAGE=                                                      # Disable the welcome message
MY_DEVICES_SECTION_ENABLED=False                                              # Enable the My Devices section in the subscription menu
USER_HWID_DEVICE_LIMIT=0                                                      # Default HWID/device limit for panel users (0 = unlimited)

# Required channel subscription
REQUIRED_CHANNEL_ID=                                                          # Telegram channel ID (e.g. -1001234567890) the user must join
REQUIRED_CHANNEL_LINK=https://t.me/your_channel                               # Optional: public link/invite button text opens

# Webhook Base URL (used for Telegram and payment providers)
WEBHOOK_BASE_URL=https://webhooks.yourdomain.tld

# Payment Method Toggles
YOOKASSA_ENABLED=True                                                         # Turn on YOOKASSA
FREEKASSA_ENABLED=True                                                        # Turn on FreeKassa
STARS_ENABLED=True                                                            # Turn on STARS
TRIBUTE_ENABLED=True                                                          # Turn on TRIBUTE
CRYPTOPAY_ENABLED=True                                                        # Turn on CRYPTOPAY

# YooKassa Payment Gateway Configuration
YOOKASSA_SHOP_ID=your_shop_id                                                 # Your store ID in YooKassa
YOOKASSA_SECRET_KEY=your_secret_key                                           # Your secret key for YooKassa
YOOKASSA_RETURN_URL=https://t.me/your_bot                                     # URL to which the user will be returned after payment  
YOOKASSA_DEFAULT_RECEIPT_EMAIL=your_email@example.com                         # Default email for sending receipts
YOOKASSA_VAT_CODE=1                                                           # VAT code
YOOKASSA_AUTOPAYMENTS_ENABLED=False                                           # Auto-renew toggle

# FreeKassa Payment Gateway Configuration
FREEKASSA_MERCHANT_ID=your_shop_id                                            # Your shop ID in FreeKassa
FREEKASSA_API_KEY=your_api_key                                                # API key for REST requests
FREEKASSA_SECOND_SECRET=your_second_secret                                    # Secret word #2 (used to verify notifications)
FREEKASSA_PAYMENT_IP=                                                         # Public IP address reported to FreeKassa
FREEKASSA_PAYMENT_METHOD_ID=44                                                # Payment method ID, you can get it from https://merchant.freekassa.net/settings/currencies

# CryptoBot Payment Gateway Configuration
CRYPTOPAY_TOKEN=                                                              # API token for CryptoPay
CRYPTOPAY_NETWORK=mainnet                                                     # Network (mainnet or testnet)
CRYPTOPAY_CURRENCY_TYPE=fiat                                                  # Currency type (fiat or crypto)
CRYPTOPAY_ASSET=RUB                                                           # Asset, e.g., RUB, BTC, USDT

# Tribute Payment Gateway Configuration
<<<<<<< HEAD
TRIBUTE_API_KEY=                                    # API key for verifying Tribute webhook signatures
TRIBUTE_SKIP_NOTIFICATIONS=True                     # Skip renewal notifications for Tribute payments
TRIBUTE_SKIP_CANCELLATION_NOTIFICATIONS=False      # Skip cancellation notifications for Tribute payments

# Phone Payment Gateway Configuration
PHONE_TRANSFER_NUMBER=+79001234567
PHONE_TRANSFER_BANK_NAME="Сбербанк"
PHONE_TRANSFER_INSTRUCTIONS="Укажите в комментарии к переводу: VPN подписка"

# Payment Method Toggles
YOOKASSA_ENABLED=True
STARS_ENABLED=True
TRIBUTE_ENABLED=True
CRYPTOPAY_ENABLED=True
PHONE_TRANSFER_ENABLED=true
=======
TRIBUTE_API_KEY=                                                              # API key for verifying Tribute webhook signatures
TRIBUTE_SKIP_NOTIFICATIONS=True                                               # Skip renewal notifications for Tribute payments
TRIBUTE_SKIP_CANCELLATION_NOTIFICATIONS=False                                 # Skip cancellation notifications for Tribute payments
>>>>>>> c65b608f

# Subscription Options. Specify cost parameters or payment links here.
1_MONTH_ENABLED=True
RUB_PRICE_1_MONTH=150
STARS_PRICE_1_MONTH=0
TRIBUTE_LINK_1_MONTH=

3_MONTHS_ENABLED=True
RUB_PRICE_3_MONTHS=300
STARS_PRICE_3_MONTHS=0
TRIBUTE_LINK_3_MONTHS=

6_MONTHS_ENABLED=True
RUB_PRICE_6_MONTHS=500
STARS_PRICE_6_MONTHS=0
TRIBUTE_LINK_6_MONTHS=

12_MONTHS_ENABLED=True
RUB_PRICE_12_MONTHS=900
STARS_PRICE_12_MONTHS=0
TRIBUTE_LINK_12_MONTHS=

# Subscription Notifications
SUBSCRIPTION_NOTIFICATIONS_ENABLED=True                                     # Enable subscription
SUBSCRIPTION_NOTIFY_ON_EXPIRE=True                                          # Notify on subscription
SUBSCRIPTION_NOTIFY_AFTER_EXPIRE=True                                       # Notify after
SUBSCRIPTION_NOTIFY_DAYS_BEFORE=3                                           # Days before expiration to notify


REFERRAL_ONE_BONUS_PER_REFEREE=False                                        # Give a bonus only once per referee
# Referral Bonus Days
# Bonus for the inviting user
REFERRAL_BONUS_DAYS_1_MONTH=3
REFERRAL_BONUS_DAYS_3_MONTHS=7
REFERRAL_BONUS_DAYS_6_MONTHS=15
REFERRAL_BONUS_DAYS_12_MONTHS=30
# Invited User Bonus
REFEREE_BONUS_DAYS_1_MONTH=1
REFEREE_BONUS_DAYS_3_MONTHS=3
REFEREE_BONUS_DAYS_6_MONTHS=7
REFEREE_BONUS_DAYS_12_MONTHS=15

# Panel API Configuration
PANEL_API_URL=http://your_panel_api_url/api                                 # URL of the panel API
PANEL_API_KEY=your_panel_api_key                                            # Panel API key
PANEL_WEBHOOK_SECRET=                                                       # secret used to verify panel webhook signatures

# User traffic limits (applied for all users)
# 0 means unlimited
USER_TRAFFIC_LIMIT_GB=0                                                     # Traffic limit for users (0 unlimited)
USER_TRAFFIC_STRATEGY="NO_RESET"                                            # Traffic reset strategy (NO_RESET, WEEK, MONTH)

# Default Internal Squads for Users (Optional, comma-separated UUIDs)
USER_SQUAD_UUIDS=uuid1,uuid2,uuid3

# Trial Settings
TRIAL_ENABLED=True                                                          # Enable the trial period
TRIAL_DURATION_DAYS=5                                                       # Duration of the trial period in days
TRIAL_TRAFFIC_LIMIT_GB=0                                                    # Traffic limit for the trial period (0 = unlimited)
TRIAL_TRAFFIC_STRATEGY="NO_RESET"                                           # Traffic reset strategy for the trial period (NO_RESET, WEEK, MONTH)

# Web Server Settings (for handling webhooks)
WEB_SERVER_HOST="0.0.0.0"
WEB_SERVER_PORT=8080

# Admin Panel Log Pagination
LOGS_PAGE_SIZE=10                                                           # Number of events in the log

# Admin Logging Configuration
<<<<<<< HEAD
LOG_CHAT_ID=-1001234567890      # Telegram chat/group ID for admin notifications
LOG_THREAD_ID=                  # Optional: Thread ID for supergroup messages
LOG_NEW_USERS=True
LOG_PAYMENTS=True
LOG_PROMO_ACTIVATIONS=True
LOG_TRIAL_ACTIVATIONS=True
LOG_SUSPICIOUS_ACTIVITY=True


# Inline Mode Thumbnails
=======
LOG_CHAT_ID=-1001234567890                                                  # Telegram chat/group ID for admin notifications
LOG_THREAD_ID=                                                              # Optional: Thread ID for supergroup messages
LOG_NEW_USERS=True                                                          # Log new user registrations
LOG_PAYMENTS=True                                                           # Log payments
LOG_PROMO_ACTIVATIONS=True                                                  # Log promo code activations
LOG_TRIAL_ACTIVATIONS=True                                                  # Log trial activations
LOG_SUSPICIOUS_ACTIVITY=True                                                # Log suspicious activity

# Embedded mode thumbnails. Please don't touch this if you don't know what it is.
>>>>>>> c65b608f
INLINE_REFERRAL_THUMBNAIL_URL=https://cdn-icons-png.flaticon.com/512/1077/1077114.png
INLINE_USER_STATS_THUMBNAIL_URL=https://cdn-icons-png.flaticon.com/512/681/681494.png
INLINE_FINANCIAL_STATS_THUMBNAIL_URL=https://cdn-icons-png.flaticon.com/512/2769/2769339.png
INLINE_SYSTEM_STATS_THUMBNAIL_URL=https://cdn-icons-png.flaticon.com/512/2920/2920277.png<|MERGE_RESOLUTION|>--- conflicted
+++ resolved
@@ -36,6 +36,7 @@
 STARS_ENABLED=True                                                            # Turn on STARS
 TRIBUTE_ENABLED=True                                                          # Turn on TRIBUTE
 CRYPTOPAY_ENABLED=True                                                        # Turn on CRYPTOPAY
+PHONE_TRANSFER_ENABLED=true                                                   # Turn on PHONE TRANSFER
 
 # YooKassa Payment Gateway Configuration
 YOOKASSA_SHOP_ID=your_shop_id                                                 # Your store ID in YooKassa
@@ -59,27 +60,14 @@
 CRYPTOPAY_ASSET=RUB                                                           # Asset, e.g., RUB, BTC, USDT
 
 # Tribute Payment Gateway Configuration
-<<<<<<< HEAD
-TRIBUTE_API_KEY=                                    # API key for verifying Tribute webhook signatures
-TRIBUTE_SKIP_NOTIFICATIONS=True                     # Skip renewal notifications for Tribute payments
-TRIBUTE_SKIP_CANCELLATION_NOTIFICATIONS=False      # Skip cancellation notifications for Tribute payments
-
-# Phone Payment Gateway Configuration
-PHONE_TRANSFER_NUMBER=+79001234567
-PHONE_TRANSFER_BANK_NAME="Сбербанк"
-PHONE_TRANSFER_INSTRUCTIONS="Укажите в комментарии к переводу: VPN подписка"
-
-# Payment Method Toggles
-YOOKASSA_ENABLED=True
-STARS_ENABLED=True
-TRIBUTE_ENABLED=True
-CRYPTOPAY_ENABLED=True
-PHONE_TRANSFER_ENABLED=true
-=======
 TRIBUTE_API_KEY=                                                              # API key for verifying Tribute webhook signatures
 TRIBUTE_SKIP_NOTIFICATIONS=True                                               # Skip renewal notifications for Tribute payments
 TRIBUTE_SKIP_CANCELLATION_NOTIFICATIONS=False                                 # Skip cancellation notifications for Tribute payments
->>>>>>> c65b608f
+
+# Phone Transfer Payment Gateway Configuration
+PHONE_TRANSFER_NUMBER=+79001234567                                            # Phone number for transfers
+PHONE_TRANSFER_BANK_NAME="Сбербанк"                                           # Bank name
+PHONE_TRANSFER_INSTRUCTIONS="Укажите в комментарии к переводу: VPN подписка" # Instructions for users
 
 # Subscription Options. Specify cost parameters or payment links here.
 1_MONTH_ENABLED=True
@@ -149,18 +137,6 @@
 LOGS_PAGE_SIZE=10                                                           # Number of events in the log
 
 # Admin Logging Configuration
-<<<<<<< HEAD
-LOG_CHAT_ID=-1001234567890      # Telegram chat/group ID for admin notifications
-LOG_THREAD_ID=                  # Optional: Thread ID for supergroup messages
-LOG_NEW_USERS=True
-LOG_PAYMENTS=True
-LOG_PROMO_ACTIVATIONS=True
-LOG_TRIAL_ACTIVATIONS=True
-LOG_SUSPICIOUS_ACTIVITY=True
-
-
-# Inline Mode Thumbnails
-=======
 LOG_CHAT_ID=-1001234567890                                                  # Telegram chat/group ID for admin notifications
 LOG_THREAD_ID=                                                              # Optional: Thread ID for supergroup messages
 LOG_NEW_USERS=True                                                          # Log new user registrations
@@ -169,8 +145,7 @@
 LOG_TRIAL_ACTIVATIONS=True                                                  # Log trial activations
 LOG_SUSPICIOUS_ACTIVITY=True                                                # Log suspicious activity
 
-# Embedded mode thumbnails. Please don't touch this if you don't know what it is.
->>>>>>> c65b608f
+# Inline Mode Thumbnails. Please don't touch this if you don't know what it is.
 INLINE_REFERRAL_THUMBNAIL_URL=https://cdn-icons-png.flaticon.com/512/1077/1077114.png
 INLINE_USER_STATS_THUMBNAIL_URL=https://cdn-icons-png.flaticon.com/512/681/681494.png
 INLINE_FINANCIAL_STATS_THUMBNAIL_URL=https://cdn-icons-png.flaticon.com/512/2769/2769339.png
