--- conflicted
+++ resolved
@@ -25,7 +25,6 @@
 WEBHOOK_BASE_URL=https://webhooks.yourdomain.tld
 
 # YooKassa Payment Gateway Configuration
-<<<<<<< HEAD
 YOOKASSA_SHOP_ID=your_shop_id                                                 # Your store ID in YooKassa
 YOOKASSA_SECRET_KEY=your_secret_key                                           # Your secret key for YooKassa
 YOOKASSA_RETURN_URL=https://t.me/your_bot                                     # URL to which the user will be returned after payment  
@@ -33,21 +32,6 @@
 YOOKASSA_VAT_CODE=1                                                           # VAT code
 YOOKASSA_PAYMENT_MODE=full_prepayment                                         # Payment mode (e.g., full prepayment)
 YOOKASSA_PAYMENT_SUBJECT=payment                                              # Payment subject
-=======
-YOOKASSA_SHOP_ID=your_shop_id
-YOOKASSA_SECRET_KEY=your_secret_key
-YOOKASSA_RETURN_URL=https://t.me/your_bot
-YOOKASSA_DEFAULT_RECEIPT_EMAIL=your_email@example.com
-YOOKASSA_VAT_CODE=1
-
-# Recurring payments master toggle for YooKassa
-# false: one-time payments only; true: enable saving cards, manage methods UI, auto-renew
-YOOKASSA_AUTOPAYMENTS_ENABLED=false
-
-# Receipt fields are set automatically based on YOOKASSA_AUTOPAYMENTS_ENABLED:
-# - when false: YOOKASSA_PAYMENT_MODE=full_prepayment; YOOKASSA_PAYMENT_SUBJECT=payment
-# - when true:  YOOKASSA_PAYMENT_MODE=service;        YOOKASSA_PAYMENT_SUBJECT=full_payment
->>>>>>> 79ac5cb7
 
 # CryptoBot Payment Gateway Configuration
 CRYPTOPAY_TOKEN=                                                              # API token for CryptoPay
@@ -142,7 +126,7 @@
 LOG_TRIAL_ACTIVATIONS=True                                                  # Log trial activations
 LOG_SUSPICIOUS_ACTIVITY=True                                                # Log suspicious activity
 
-# Embedded mode thumbnails. Please don't touch this.
+# Embedded mode thumbnails. Please don't touch this if you don't know what it is.
 INLINE_REFERRAL_THUMBNAIL_URL=https://cdn-icons-png.flaticon.com/512/1077/1077114.png
 INLINE_USER_STATS_THUMBNAIL_URL=https://cdn-icons-png.flaticon.com/512/681/681494.png
 INLINE_FINANCIAL_STATS_THUMBNAIL_URL=https://cdn-icons-png.flaticon.com/512/2769/2769339.png
