--- conflicted
+++ resolved
@@ -1,11 +1,7 @@
 from aiogram.utils.keyboard import InlineKeyboardBuilder, InlineKeyboardButton
 from aiogram.types import InlineKeyboardMarkup, WebAppInfo
-<<<<<<< HEAD
-from typing import Dict, Optional, List
+from typing import Dict, Optional, List, Tuple
 import logging
-=======
-from typing import Dict, Optional, List, Tuple
->>>>>>> c65b608f
 
 from config.settings import Settings
 
@@ -123,20 +119,12 @@
                                 i18n_instance, settings: Settings) -> InlineKeyboardMarkup:
     _ = lambda key, **kwargs: i18n_instance.gettext(lang, key, **kwargs)
     builder = InlineKeyboardBuilder()
-<<<<<<< HEAD
     
-    logging.info(f"Building payment method keyboard: PHONE_TRANSFER_ENABLED={settings.PHONE_TRANSFER_ENABLED}")
+    logging.info(f"Building payment method keyboard: PHONE_TRANSFER_ENABLED={settings.PHONE_TRANSFER_ENABLED}, FREEKASSA_ENABLED={settings.FREEKASSA_ENABLED}")
     
-    if settings.STARS_ENABLED and stars_price is not None:
-        builder.button(text=_("pay_with_stars_button"),
-                       callback_data=f"pay_stars:{months}:{stars_price}")
-    if settings.TRIBUTE_ENABLED and tribute_url:
-        builder.button(text=_("pay_with_tribute_button"), url=tribute_url)
-=======
     if settings.FREEKASSA_ENABLED:
         builder.button(text=_("pay_with_sbp_button"),
                        callback_data=f"pay_fk:{months}:{price}")
->>>>>>> c65b608f
     if settings.YOOKASSA_ENABLED:
         builder.button(text=_("pay_with_yookassa_button"),
                        callback_data=f"pay_yk:{months}:{price}")
@@ -391,6 +379,40 @@
     return builder.as_markup()
 
 
+def get_phone_transfer_receipt_keyboard(payment_id: int, lang: str, i18n_instance) -> InlineKeyboardMarkup:
+    """Keyboard for phone transfer payment receipt upload"""
+    _ = lambda key, **kwargs: i18n_instance.gettext(lang, key, **kwargs)
+    builder = InlineKeyboardBuilder()
+    
+    builder.button(
+        text=_("upload_receipt_button", default="📸 Загрузить чек"),
+        callback_data=f"upload_receipt:{payment_id}"
+    )
+    builder.button(
+        text=_("cancel_button"),
+        callback_data="main_action:subscribe"
+    )
+    builder.adjust(1)
+    return builder.as_markup()
+
+
+def get_phone_transfer_pending_keyboard(lang: str, i18n_instance) -> InlineKeyboardMarkup:
+    """Keyboard for pending phone transfer payment"""
+    _ = lambda key, **kwargs: i18n_instance.gettext(lang, key, **kwargs)
+    builder = InlineKeyboardBuilder()
+    
+    builder.button(
+        text=_("payment_pending_button", default="⏳ Ожидает подтверждения"),
+        callback_data="phone_transfer_pending"
+    )
+    builder.button(
+        text=_("back_to_main_menu_button"),
+        callback_data="main_action:back_to_main"
+    )
+    builder.adjust(1)
+    return builder.as_markup()
+
+
 def get_payment_methods_manage_keyboard(lang: str, i18n_instance, has_card: bool) -> InlineKeyboardMarkup:
     """Deprecated in favor of get_payment_methods_list_keyboard. Kept for backward compatibility."""
     _ = lambda key, **kwargs: i18n_instance.gettext(lang, key, **kwargs)
@@ -450,24 +472,6 @@
     )
     return builder.as_markup()
 
-<<<<<<< HEAD
-    return builder.as_markup()
-
-
-def get_phone_transfer_receipt_keyboard(payment_id: int, lang: str, i18n_instance) -> InlineKeyboardMarkup:
-    """Keyboard for phone transfer payment receipt upload"""
-    _ = lambda key, **kwargs: i18n_instance.gettext(lang, key, **kwargs)
-    builder = InlineKeyboardBuilder()
-    
-    builder.button(
-        text=_("upload_receipt_button", default="📸 Загрузить чек"),
-        callback_data=f"upload_receipt:{payment_id}"
-    )
-    builder.button(
-        text=_("cancel_button"),
-        callback_data="main_action:subscribe"
-    )
-=======
 
 def get_payment_method_details_keyboard(pm_id: str, lang: str, i18n_instance) -> InlineKeyboardMarkup:
     _ = lambda key, **kwargs: i18n_instance.gettext(lang, key, **kwargs)
@@ -489,27 +493,10 @@
     builder = InlineKeyboardBuilder()
     builder.button(text=_(key="payment_method_bind_button"), url=bind_url)
     builder.button(text=_(key="back_to_main_menu_button"), callback_data="pm:manage")
->>>>>>> c65b608f
-    builder.adjust(1)
-    return builder.as_markup()
-
-
-<<<<<<< HEAD
-def get_phone_transfer_pending_keyboard(lang: str, i18n_instance) -> InlineKeyboardMarkup:
-    """Keyboard for pending phone transfer payment"""
-    _ = lambda key, **kwargs: i18n_instance.gettext(lang, key, **kwargs)
-    builder = InlineKeyboardBuilder()
-    
-    builder.button(
-        text=_("payment_pending_button", default="⏳ Ожидает подтверждения"),
-        callback_data="phone_transfer_pending"
-    )
-    builder.button(
-        text=_("back_to_main_menu_button"),
-        callback_data="main_action:back_to_main"
-    )
-    builder.adjust(1)
-=======
+    builder.adjust(1)
+    return builder.as_markup()
+
+
 def get_back_to_payment_methods_keyboard(lang: str, i18n_instance) -> InlineKeyboardMarkup:
     _ = lambda key, **kwargs: i18n_instance.gettext(lang, key, **kwargs)
     builder = InlineKeyboardBuilder()
@@ -544,5 +531,4 @@
         InlineKeyboardButton(text=_(key="yes_button"), callback_data=f"autorenew:confirm:{sub_id}:{1 if enable else 0}"),
         InlineKeyboardButton(text=_(key="no_button"), callback_data="main_action:my_subscription"),
     )
->>>>>>> c65b608f
     return builder.as_markup()