import logging
import csv
import io
from aiogram import Router, F, types
from aiogram.filters import StateFilter
from aiogram.fsm.context import FSMContext
from aiogram.exceptions import TelegramBadRequest
from datetime import datetime, timedelta, timezone
from typing import Optional, List
from sqlalchemy.ext.asyncio import AsyncSession
from sqlalchemy import select, func
from sqlalchemy.orm import selectinload

from config.settings import Settings
from db.dal import payment_dal
from db.models import Payment, PhoneTransferPayment
from bot.keyboards.inline.admin_keyboards import get_back_to_admin_panel_keyboard, get_phone_transfer_approval_keyboard, get_phone_transfer_rejection_reason_keyboard
from bot.services.phone_transfer_service import PhoneTransferService
from bot.services.subscription_service import SubscriptionService
from bot.services.referral_service import ReferralService
from bot.services.panel_api_service import PanelApiService
from aiogram.utils.keyboard import InlineKeyboardBuilder, InlineKeyboardButton
from bot.middlewares.i18n import JsonI18n
from bot.utils.safe_message import safe_edit_message
from aiogram import Bot

router = Router(name="admin_payments_router")


async def get_payments_with_pagination(session: AsyncSession, page: int = 0, 
                                     page_size: int = 10) -> tuple[List[Payment], int]:
    """Get payments with pagination and total count."""
    offset = page * page_size
    
    # Get total count of regular payments
    regular_count = await payment_dal.get_payments_count(session)
    
    # Get total count of phone transfer payments
    phone_transfer_count_result = await session.execute(
        select(func.count(PhoneTransferPayment.payment_id))
    )
    phone_transfer_count = phone_transfer_count_result.scalar() or 0
    
    total_count = regular_count + phone_transfer_count
    
    # Get payments for current page
    payments = await payment_dal.get_recent_payment_logs_with_user(
        session, limit=page_size, offset=offset
    )
    
    # Also get phone transfer payments
    phone_transfer_payments_result = await session.execute(
        select(PhoneTransferPayment).options(
            selectinload(PhoneTransferPayment.user)
        ).order_by(PhoneTransferPayment.created_at.desc()).limit(page_size).offset(offset)
    )
    phone_transfer_payments = phone_transfer_payments_result.scalars().all()
    
    # Convert phone transfer payments to Payment format for display
    for pt_payment in phone_transfer_payments:
        # Create a mock Payment object for display purposes
        mock_payment = Payment(
            payment_id=pt_payment.payment_id,
            user_id=pt_payment.user_id,
            amount=pt_payment.amount,
            currency=pt_payment.currency,
            status=pt_payment.status,
            provider='phone_transfer',
            description=pt_payment.description,
            subscription_duration_months=pt_payment.subscription_duration_months,
            created_at=pt_payment.created_at,
            user=pt_payment.user
        )
        payments.append(mock_payment)
    
    # Sort all payments by creation date
    payments.sort(key=lambda x: x.created_at, reverse=True)
    
    return payments, total_count


def format_payment_text(payment: Payment, i18n: JsonI18n, lang: str) -> str:
    """Format single payment info as text."""
    _ = lambda key, **kwargs: i18n.gettext(lang, key, **kwargs)
    
<<<<<<< HEAD
    # Handle phone transfer payments status
    if payment.provider == 'phone_transfer':
        status_emoji = "✅" if payment.status == 'approved' else (
            "⏳" if payment.status == 'pending' else "❌"
        )
    else:
        status_emoji = "✅" if payment.status == 'succeeded' else (
            "⏳" if payment.status in ['pending', 'pending_yookassa'] else "❌"
        )
=======
    status_emoji = "✅" if payment.status == 'succeeded' else (
        "⏳" if payment.status in ['pending', 'pending_yookassa', 'pending_freekassa'] else "❌"
    )
>>>>>>> c65b608f
    
    user_info = f"User {payment.user_id}"
    if payment.user and payment.user.username:
        user_info += f" (@{payment.user.username})"
    elif payment.user and payment.user.first_name:
        user_info += f" ({payment.user.first_name})"
    
    payment_date = payment.created_at.strftime('%Y-%m-%d %H:%M') if payment.created_at else "N/A"
    
    provider_text = {
        'yookassa': 'YooKassa',
        'tribute': 'Tribute', 
        'telegram_stars': 'Telegram Stars',
        'cryptopay': 'CryptoPay',
<<<<<<< HEAD
        'phone_transfer': 'Перевод по номеру'
=======
        'freekassa': 'FreeKassa',
>>>>>>> c65b608f
    }.get(payment.provider, payment.provider or 'Unknown')
    
    return (
        f"{status_emoji} <b>{payment.amount} {payment.currency}</b>\n"
        f"👤 {user_info}\n"
        f"💳 {provider_text}\n"
        f"📅 {payment_date}\n"
        f"📋 {payment.status}\n"
        f"📝 {payment.description or 'N/A'}"
    )


async def view_payments_handler(callback: types.CallbackQuery, i18n_data: dict, 
                              settings: Settings, session: AsyncSession, page: int = 0):
    """Display paginated list of all payments."""
    current_lang = i18n_data.get("current_language", settings.DEFAULT_LANGUAGE)
    i18n: Optional[JsonI18n] = i18n_data.get("i18n_instance")
    if not i18n or not callback.message:
        await callback.answer("Error processing request.", show_alert=True)
        return
    _ = lambda key, **kwargs: i18n.gettext(current_lang, key, **kwargs)

    page_size = 5  # Show 5 payments per page
    payments, total_count = await get_payments_with_pagination(session, page, page_size)
    total_pages = (total_count + page_size - 1) // page_size if total_count > 0 else 1

    if not payments and page == 0:
        await safe_edit_message(
            callback.message,
            _("admin_no_payments_found", default="Платежи не найдены."),
            reply_markup=get_back_to_admin_panel_keyboard(current_lang, i18n),
            parse_mode="HTML"
        )
        await callback.answer()
        return

    # Format payments text
    text_parts = [_("admin_payments_header", default="💰 <b>Все платежи</b>")]
    text_parts.append(_("admin_payments_pagination_info", 
                       shown=len(payments), 
                       total=total_count, 
                       current_page=page + 1, 
                       total_pages=total_pages) + "\n")
    
    for i, payment in enumerate(payments, 1):
        text_parts.append(f"<b>{page * page_size + i}.</b> {format_payment_text(payment, i18n, current_lang)}")
        text_parts.append("")  # Empty line between payments

    # Build keyboard with pagination and export
    builder = InlineKeyboardBuilder()
    
    # Pagination buttons
    nav_buttons = []
    if page > 0:
        nav_buttons.append(InlineKeyboardButton(text="⬅️", callback_data=f"payments_page:{page-1}"))
    
    nav_buttons.append(InlineKeyboardButton(text=f"{page + 1}/{total_pages}", callback_data="noop"))
    
    if page < total_pages - 1:
        nav_buttons.append(InlineKeyboardButton(text="➡️", callback_data=f"payments_page:{page+1}"))
    
    if nav_buttons:
        builder.row(*nav_buttons)
    
    # Export and refresh buttons
    builder.row(
        InlineKeyboardButton(
            text=_("admin_export_payments_csv", default="📊 Экспорт CSV"), 
            callback_data="payments_export_csv"
        ),
        InlineKeyboardButton(
            text=_("admin_refresh_payments", default="🔄 Обновить"), 
            callback_data="payments_refresh"
        )
    )
    
    # Back button
    builder.row(InlineKeyboardButton(
        text=_("back_to_admin_panel_button"), 
        callback_data="admin_section:stats_monitoring"
    ))

    await safe_edit_message(
        callback.message,
        "\n".join(text_parts),
        reply_markup=builder.as_markup(),
        parse_mode="HTML"
    )
    await callback.answer()


@router.callback_query(F.data.startswith("payments_page:"))
async def payments_pagination_handler(callback: types.CallbackQuery, i18n_data: dict, 
                                    settings: Settings, session: AsyncSession):
    """Handle pagination for payments list."""
    try:
        page = int(callback.data.split(":")[1])
        await view_payments_handler(callback, i18n_data, settings, session, page)
    except (ValueError, IndexError):
        await callback.answer("Error processing pagination.", show_alert=True)


@router.callback_query(F.data == "payments_refresh")
async def payments_refresh_handler(callback: types.CallbackQuery, i18n_data: dict, 
                                 settings: Settings, session: AsyncSession):
    """Handle payments refresh - reload current page data."""
    # Extract current page from message text or use 0 as default
    current_page = 0
    if callback.message and callback.message.text:
        # Try to extract page number from text like "стр. 2/5"
        import re
        page_match = re.search(r'стр\. (\d+)/(\d+)', callback.message.text)
        if page_match:
            current_page = int(page_match.group(1)) - 1  # Convert to 0-based index
    
    await view_payments_handler(callback, i18n_data, settings, session, current_page)


@router.callback_query(F.data == "payments_export_csv")
async def export_payments_csv_handler(callback: types.CallbackQuery, i18n_data: dict, 
                                    settings: Settings, session: AsyncSession):
    """Export all successful payments to CSV file."""
    current_lang = i18n_data.get("current_language", settings.DEFAULT_LANGUAGE)
    i18n: Optional[JsonI18n] = i18n_data.get("i18n_instance")
    if not i18n:
        await callback.answer("Language service error.", show_alert=True)
        return
    _ = lambda key, **kwargs: i18n.gettext(current_lang, key, **kwargs)

    try:
        # Get all successful payments
        all_payments = await payment_dal.get_all_succeeded_payments_with_user(session)
        
        if not all_payments:
            await callback.answer(
                _("admin_no_payments_to_export", default="Нет платежей для экспорта."),
                show_alert=True
            )
            return

        # Create CSV in memory
        output = io.StringIO()
        writer = csv.writer(output)
        
        # Write header
        writer.writerow([
            _("admin_csv_payment_id", default="ID"),
            _("admin_csv_user_id", default="User ID"),
            _("admin_csv_username", default="Username"),
            _("admin_csv_first_name", default="First Name"),
            _("admin_csv_amount", default="Amount"),
            _("admin_csv_currency", default="Currency"),
            _("admin_csv_provider", default="Provider"),
            _("admin_csv_status", default="Status"),
            _("admin_csv_description", default="Description"),
            _("admin_csv_months", default="Months"),
            _("admin_csv_created_at", default="Created At"),
            _("admin_csv_provider_payment_id", default="Provider Payment ID")
        ])
        
        # Write payment data
        for payment in all_payments:
            writer.writerow([
                payment.payment_id,
                payment.user_id,
                payment.user.username if payment.user and payment.user.username else "",
                payment.user.first_name if payment.user and payment.user.first_name else "",
                payment.amount,
                payment.currency,
                payment.provider or "",
                payment.status,
                payment.description or "",
                payment.subscription_duration_months or "",
                payment.created_at.strftime('%Y-%m-%d %H:%M:%S') if payment.created_at else "",
                payment.provider_payment_id or ""
            ])
        
        # Prepare file
        csv_content = output.getvalue().encode('utf-8-sig')  # UTF-8 with BOM for Excel
        output.close()
        
        # Generate filename with current date
        current_time = datetime.now().strftime('%Y-%m-%d_%H-%M')
        filename = f"payments_export_{current_time}.csv"
        
        # Send file
        from aiogram.types import BufferedInputFile
        file = BufferedInputFile(csv_content, filename=filename)
        
        await callback.message.reply_document(
            document=file,
            caption=_("admin_payments_export_success", 
                     default="📊 Payments export completed!\nTotal records: {count}",
                     count=len(all_payments))
        )
        
        await callback.answer(
            _("admin_export_sent", default="File sent!"),
            show_alert=False
        )
        
    except Exception as e:
        logging.error(f"Failed to export payments CSV: {e}", exc_info=True)
        await callback.answer(f"❌ Ошибка экспорта: {str(e)}", show_alert=True)


@router.callback_query(F.data == "noop")
async def noop_handler(callback: types.CallbackQuery):
    """Handle no-op callback (for pagination display)."""
    await callback.answer()


@router.callback_query(F.data.startswith("approve_phone_transfer:"))
async def approve_phone_transfer_handler(
        callback: types.CallbackQuery, i18n_data: dict, session: AsyncSession,
        phone_transfer_service: PhoneTransferService, subscription_service: SubscriptionService,
        referral_service: ReferralService, panel_service: PanelApiService):
    """Approve a phone transfer payment"""
    current_lang = i18n_data.get("current_language", "ru")
    i18n: Optional[JsonI18n] = i18n_data.get("i18n_instance")
    
    if not i18n or not callback.message:
        await callback.answer("Error processing request.", show_alert=True)
        return
    
    try:
        payment_id = int(callback.data.split(":")[-1])
        logging.info(f"Admin {callback.from_user.id} attempting to approve phone transfer payment {payment_id}")
    except (ValueError, IndexError):
        await callback.answer("Invalid payment ID.", show_alert=True)
        return
    
    # Get payment details
    payment = await session.get(PhoneTransferPayment, payment_id)
    if not payment:
        logging.error(f"Payment {payment_id} not found in database")
        await callback.answer("Payment not found.", show_alert=True)
        return
    
    if payment.status != "pending":
        logging.warning(f"Payment {payment_id} is not in pending status. Current status: {payment.status}")
        await callback.answer("Payment is not in pending status.", show_alert=True)
        return
    
    logging.info(f"Approving payment {payment_id} for user {payment.user_id}")
    
    # Approve payment
    success = await phone_transfer_service.approve_payment(
        session, payment_id, callback.from_user.id, "Approved by admin"
    )
    
    if not success:
        logging.error(f"Failed to approve payment {payment_id} via phone_transfer_service")
        await callback.answer("Failed to approve payment.", show_alert=True)
        return
    
    logging.info(f"Payment {payment_id} approved successfully, now activating subscription")
    
    # Activate subscription
    try:
        activation_details = await subscription_service.activate_subscription(
            session,
            payment.user_id,
            payment.subscription_duration_months,
            payment.amount,
            None,  # No payment_id for phone transfer
            promo_code_id_from_payment=payment.promo_code_id,
            provider="phone_transfer"
        )
        
        if not activation_details or not activation_details.get('end_date'):
            logging.error(f"Failed to activate subscription for payment {payment_id}")
            await callback.answer("Failed to activate subscription.", show_alert=True)
            return
        
        logging.info(f"Subscription activated successfully for payment {payment_id}")
        
        # Apply referral bonuses if applicable
        try:
            await referral_service.apply_referral_bonuses_for_payment(
                session, payment.user_id, payment.subscription_duration_months
            )
            logging.info(f"Referral bonuses applied for payment {payment_id}")
        except Exception as ref_error:
            logging.warning(f"Failed to apply referral bonuses for payment {payment_id}: {ref_error}")
        
        # Notify user about successful payment
        logging.info(f"Attempting to notify user {payment.user_id} about approved payment {payment_id}")
        await notify_user_about_approved_payment(
            callback.bot, payment, activation_details
        )
        
        # Update admin message
        await safe_edit_message(
            callback.message,
            f"✅ Платеж {payment_id} подтвержден!\n"
            f"Подписка активирована для пользователя {payment.user_id}.\n"
            f"Срок: {payment.subscription_duration_months} мес.\n"
            f"Сумма: {payment.amount} {payment.currency}",
            reply_markup=get_back_to_admin_panel_keyboard(current_lang, i18n)
        )
        
        await callback.answer("Payment approved successfully!")
        logging.info(f"Payment {payment_id} approval process completed successfully")
        
    except Exception as e:
        logging.error(f"Error activating subscription for phone transfer payment {payment_id}: {e}")
        await callback.answer("Payment approved but subscription activation failed.", show_alert=True)


@router.callback_query(F.data.startswith("reject_phone_transfer:"))
async def reject_phone_transfer_handler(
        callback: types.CallbackQuery, i18n_data: dict, session: AsyncSession,
        phone_transfer_service: PhoneTransferService):
    """Show rejection reason selection for phone transfer payment"""
    current_lang = i18n_data.get("current_language", "ru")
    i18n: Optional[JsonI18n] = i18n_data.get("i18n_instance")
    
    if not i18n or not callback.message:
        await callback.answer("Error processing request.", show_alert=True)
        return
    
    try:
        payment_id = int(callback.data.split(":")[-1])
    except (ValueError, IndexError):
        await callback.answer("Invalid payment ID.", show_alert=True)
        return
    
    # Show rejection reason keyboard
    reply_markup = get_phone_transfer_rejection_reason_keyboard(payment_id)
    await safe_edit_message(
        callback.message,
        "Выберите причину отклонения платежа:",
        reply_markup=reply_markup
    )
    
    await callback.answer()


@router.callback_query(F.data.startswith("reject_reason:"))
async def reject_reason_handler(
        callback: types.CallbackQuery, i18n_data: dict, session: AsyncSession,
        phone_transfer_service: PhoneTransferService):
    """Handle rejection reason selection and reject payment"""
    current_lang = i18n_data.get("current_language", "ru")
    i18n: Optional[JsonI18n] = i18n_data.get("i18n_instance")
    
    if not i18n or not callback.message:
        await callback.answer("Error processing request.", show_alert=True)
        return
    
    try:
        _, payment_id_str, reason_code = callback.data.split(":")
        payment_id = int(payment_id_str)
        logging.info(f"Admin {callback.from_user.id} attempting to reject phone transfer payment {payment_id} with reason: {reason_code}")
    except (ValueError, IndexError):
        await callback.answer("Invalid data.", show_alert=True)
        return
    
    # Map reason codes to human-readable text
    reason_map = {
        "wrong_amount": "Неверная сумма перевода",
        "wrong_recipient": "Неверный номер получателя",
        "unreadable_receipt": "Чек нечитаем или неполный",
        "wrong_date": "Неверная дата перевода",
        "other_reason": "Другая причина"
    }
    
    reason_text = reason_map.get(reason_code, "Неизвестная причина")
    
    # Reject payment
    success = await phone_transfer_service.reject_payment(
        session, payment_id, callback.from_user.id, reason_text, f"Rejected by admin: {reason_text}"
    )
    
    if not success:
        logging.error(f"Failed to reject payment {payment_id} via phone_transfer_service")
        await callback.answer("Failed to reject payment.", show_alert=True)
        return
    
    logging.info(f"Payment {payment_id} rejected successfully, now notifying user")
    
    # Get payment details for user notification
    payment = await session.get(PhoneTransferPayment, payment_id)
    if payment:
        # Notify user about rejected payment
        await notify_user_about_rejected_payment(
            callback.bot, payment, reason_text
        )
        logging.info(f"User {payment.user_id} notified about rejected payment {payment_id}")
    else:
        logging.warning(f"Payment {payment_id} not found when trying to notify user")
    
    # Update admin message
    await safe_edit_message(
        callback.message,
        f"❌ Платеж {payment_id} отклонен!\n"
        f"Причина: {reason_text}\n"
        f"Пользователь уведомлен об отклонении.",
        reply_markup=get_back_to_admin_panel_keyboard(current_lang, i18n)
    )
    
    await callback.answer("Payment rejected successfully!")
    logging.info(f"Payment {payment_id} rejection process completed successfully")


@router.callback_query(F.data.startswith("view_phone_transfer:"))
async def view_phone_transfer_handler(
        callback: types.CallbackQuery, i18n_data: dict, session: AsyncSession):
    """View detailed information about phone transfer payment"""
    current_lang = i18n_data.get("current_language", "ru")
    i18n: Optional[JsonI18n] = i18n_data.get("i18n_instance")
    
    if not i18n or not callback.message:
        await callback.answer("Error processing request.", show_alert=True)
        return
    
    try:
        payment_id = int(callback.data.split(":")[-1])
        logging.info(f"Admin {callback.from_user.id} viewing phone transfer payment {payment_id}")
    except (ValueError, IndexError):
        await callback.answer("Invalid payment ID.", show_alert=True)
        return
    
    # Get payment details
    payment = await session.get(PhoneTransferPayment, payment_id)
    if not payment:
        logging.error(f"Payment {payment_id} not found when admin tried to view it")
        await callback.answer("Payment not found.", show_alert=True)
        return
    
    logging.info(f"Payment {payment_id} details retrieved successfully for admin view")
    
    # Format payment details
    user_info = f"User {payment.user_id}"
    if payment.user and payment.user.username:
        user_info += f" (@{payment.user.username})"
    elif payment.user and payment.user.first_name:
        user_info += f" ({payment.user.first_name})"
    
    payment_date = payment.created_at.strftime('%Y-%m-%d %H:%M') if payment.created_at else "N/A"
    
    details_text = (
        f"📱 <b>Детали платежа по переводу</b>\n\n"
        f"🆔 ID: {payment.payment_id}\n"
        f"👤 {user_info}\n"
        f"💰 Сумма: {payment.amount} {payment.currency}\n"
        f"📅 Срок подписки: {payment.subscription_duration_months} мес.\n"
        f"📅 Дата создания: {payment_date}\n"
        f"📋 Статус: {payment.status}\n"
        f"📝 Описание: {payment.description or 'N/A'}\n"
    )
    
    if payment.receipt_photo_id:
        details_text += f"\n📸 Чек загружен: Да"
    
    if payment.admin_notes:
        details_text += f"\n📝 Заметки админа: {payment.admin_notes}"
    
    # Show details with approval keyboard
    reply_markup = get_phone_transfer_approval_keyboard(payment_id)
    await safe_edit_message(
        callback.message,
        details_text,
        reply_markup=reply_markup,
        parse_mode="HTML"
    )
    
    await callback.answer()
    logging.info(f"Payment {payment_id} details displayed to admin successfully")


@router.callback_query(F.data.startswith("cancel_rejection:"))
async def cancel_rejection_handler(
        callback: types.CallbackQuery, i18n_data: dict, session: AsyncSession):
    """Cancel payment rejection and return to approval keyboard"""
    current_lang = i18n_data.get("current_language", "ru")
    i18n: Optional[JsonI18n] = i18n_data.get("i18n_instance")
    
    if not i18n or not callback.message:
        await callback.answer("Error processing request.", show_alert=True)
        return
    
    try:
        payment_id = int(callback.data.split(":")[-1])
        logging.info(f"Admin {callback.from_user.id} cancelled rejection for payment {payment_id}")
    except (ValueError, IndexError):
        await callback.answer("Invalid payment ID.", show_alert=True)
        return
    
    # Get payment details
    payment = await session.get(PhoneTransferPayment, payment_id)
    if not payment:
        await callback.answer("Payment not found.", show_alert=True)
        return
    
    # Show approval keyboard again
    reply_markup = get_phone_transfer_approval_keyboard(payment_id)
    await safe_edit_message(
        callback.message,
        f"📱 <b>Платеж по переводу {payment_id}</b>\n\n"
        f"👤 User {payment.user_id}\n"
        f"💰 Сумма: {payment.amount} {payment.currency}\n"
        f"📅 Срок: {payment.subscription_duration_months} мес.\n"
        f"📋 Статус: {payment.status}\n\n"
        "Выберите действие:",
        reply_markup=reply_markup,
        parse_mode="HTML"
    )
    
    await callback.answer("Rejection cancelled")
    logging.info(f"Rejection cancelled for payment {payment_id}, returned to approval keyboard")


async def notify_user_about_approved_payment(
        bot: Bot, payment: PhoneTransferPayment, activation_details: dict):
    """Notify user about approved phone transfer payment"""
    try:
        logging.info(f"Attempting to notify user {payment.user_id} about approved payment {payment.payment_id}")
        
        user_lang = "ru"  # Default language
        if payment.user and payment.user.language_code:
            user_lang = payment.user.language_code
        
        # Get i18n instance
        from bot.middlewares.i18n import JsonI18n
        i18n = JsonI18n()
        
        _ = lambda key, **kwargs: i18n.gettext(user_lang, key, **kwargs)
        
        config_link = activation_details.get("subscription_url") or _("config_link_not_available")
        
        message_text = _(
            "phone_transfer_payment_approved",
            default="✅ Ваш платеж по переводу подтвержден!\n\n"
            f"Подписка на {payment.subscription_duration_months} мес. активирована.\n"
            f"Активна до: {activation_details['end_date'].strftime('%Y-%m-%d')}\n\n"
            f"Ключ подключения:\n<code>{config_link}</code>\n\n"
            "Чтобы подключиться, перейдите по ссылке и следуйте инструкции 👇"
        )
        
        # Get keyboard
        from bot.keyboards.inline.user_keyboards import get_connect_and_main_keyboard
        from config.settings import get_settings
        settings = get_settings()
        
        reply_markup = get_connect_and_main_keyboard(
            user_lang, i18n, settings, config_link
        )
        
        # Send message to user
        sent_message = await bot.send_message(
            payment.user_id,
            message_text,
            reply_markup=reply_markup,
            parse_mode="HTML",
            disable_web_page_preview=True
        )
        
        logging.info(f"Successfully notified user {payment.user_id} about approved payment {payment.payment_id}. Message ID: {sent_message.message_id}")
        
    except Exception as e:
        logging.error(f"Error notifying user {payment.user_id} about approved phone transfer payment {payment.payment_id}: {e}")
        # Try to send a simple message without markup
        try:
            await bot.send_message(
                payment.user_id,
                f"✅ Ваш платеж по переводу подтвержден! Подписка активирована на {payment.subscription_duration_months} мес.",
                parse_mode="HTML"
            )
            logging.info(f"Sent fallback notification to user {payment.user_id}")
        except Exception as fallback_error:
            logging.error(f"Failed to send fallback notification to user {payment.user_id}: {fallback_error}")


async def notify_user_about_rejected_payment(
        bot: Bot, payment: PhoneTransferPayment, reason: str):
    """Notify user about rejected phone transfer payment"""
    try:
        logging.info(f"Attempting to notify user {payment.user_id} about rejected payment {payment.payment_id}")
        
        user_lang = "ru"  # Default language
        if payment.user and payment.user.language_code:
            user_lang = payment.user.language_code
        
        # Get i18n instance
        from bot.middlewares.i18n import JsonI18n
        i18n = JsonI18n()
        
        _ = lambda key, **kwargs: i18n.gettext(user_lang, key, **kwargs)
        
        message_text = _(
            "phone_transfer_payment_rejected",
            default="❌ Ваш платеж по переводу отклонен.\n\n"
            f"Причина: {reason}\n\n"
            "Пожалуйста, проверьте детали перевода и попробуйте еще раз.\n"
            "Если у вас есть вопросы, обратитесь в поддержку."
        )
        
        # Get keyboard
        from bot.keyboards.inline.user_keyboards import get_back_to_main_menu_markup
        
        reply_markup = get_back_to_main_menu_markup(user_lang, i18n)
        
        # Send message to user
        sent_message = await bot.send_message(
            payment.user_id,
            message_text,
            reply_markup=reply_markup,
            parse_mode="HTML"
        )
        
        logging.info(f"Successfully notified user {payment.user_id} about rejected payment {payment.payment_id}. Message ID: {sent_message.message_id}")
        
    except Exception as e:
        logging.error(f"Error notifying user {payment.user_id} about rejected phone transfer payment {payment.payment_id}: {e}")
        # Try to send a simple message without markup
        try:
            await bot.send_message(
                payment.user_id,
                f"❌ Ваш платеж по переводу отклонен. Причина: {reason}",
                parse_mode="HTML"
            )
            logging.info(f"Sent fallback rejection notification to user {payment.user_id}")
        except Exception as fallback_error:
            logging.error(f"Failed to send fallback rejection notification to user {payment.user_id}: {fallback_error}")<|MERGE_RESOLUTION|>--- conflicted
+++ resolved
@@ -14,11 +14,7 @@
 from config.settings import Settings
 from db.dal import payment_dal
 from db.models import Payment, PhoneTransferPayment
-from bot.keyboards.inline.admin_keyboards import get_back_to_admin_panel_keyboard, get_phone_transfer_approval_keyboard, get_phone_transfer_rejection_reason_keyboard
-from bot.services.phone_transfer_service import PhoneTransferService
-from bot.services.subscription_service import SubscriptionService
-from bot.services.referral_service import ReferralService
-from bot.services.panel_api_service import PanelApiService
+from bot.keyboards.inline.admin_keyboards import get_back_to_admin_panel_keyboard
 from aiogram.utils.keyboard import InlineKeyboardBuilder, InlineKeyboardButton
 from bot.middlewares.i18n import JsonI18n
 from bot.utils.safe_message import safe_edit_message
@@ -83,7 +79,6 @@
     """Format single payment info as text."""
     _ = lambda key, **kwargs: i18n.gettext(lang, key, **kwargs)
     
-<<<<<<< HEAD
     # Handle phone transfer payments status
     if payment.provider == 'phone_transfer':
         status_emoji = "✅" if payment.status == 'approved' else (
@@ -91,13 +86,8 @@
         )
     else:
         status_emoji = "✅" if payment.status == 'succeeded' else (
-            "⏳" if payment.status in ['pending', 'pending_yookassa'] else "❌"
-        )
-=======
-    status_emoji = "✅" if payment.status == 'succeeded' else (
-        "⏳" if payment.status in ['pending', 'pending_yookassa', 'pending_freekassa'] else "❌"
-    )
->>>>>>> c65b608f
+            "⏳" if payment.status in ['pending', 'pending_yookassa', 'pending_freekassa'] else "❌"
+        )
     
     user_info = f"User {payment.user_id}"
     if payment.user and payment.user.username:
@@ -112,11 +102,8 @@
         'tribute': 'Tribute', 
         'telegram_stars': 'Telegram Stars',
         'cryptopay': 'CryptoPay',
-<<<<<<< HEAD
-        'phone_transfer': 'Перевод по номеру'
-=======
+        'phone_transfer': 'Перевод по номеру',
         'freekassa': 'FreeKassa',
->>>>>>> c65b608f
     }.get(payment.provider, payment.provider or 'Unknown')
     
     return (
@@ -326,420 +313,4 @@
 @router.callback_query(F.data == "noop")
 async def noop_handler(callback: types.CallbackQuery):
     """Handle no-op callback (for pagination display)."""
-    await callback.answer()
-
-
-@router.callback_query(F.data.startswith("approve_phone_transfer:"))
-async def approve_phone_transfer_handler(
-        callback: types.CallbackQuery, i18n_data: dict, session: AsyncSession,
-        phone_transfer_service: PhoneTransferService, subscription_service: SubscriptionService,
-        referral_service: ReferralService, panel_service: PanelApiService):
-    """Approve a phone transfer payment"""
-    current_lang = i18n_data.get("current_language", "ru")
-    i18n: Optional[JsonI18n] = i18n_data.get("i18n_instance")
-    
-    if not i18n or not callback.message:
-        await callback.answer("Error processing request.", show_alert=True)
-        return
-    
-    try:
-        payment_id = int(callback.data.split(":")[-1])
-        logging.info(f"Admin {callback.from_user.id} attempting to approve phone transfer payment {payment_id}")
-    except (ValueError, IndexError):
-        await callback.answer("Invalid payment ID.", show_alert=True)
-        return
-    
-    # Get payment details
-    payment = await session.get(PhoneTransferPayment, payment_id)
-    if not payment:
-        logging.error(f"Payment {payment_id} not found in database")
-        await callback.answer("Payment not found.", show_alert=True)
-        return
-    
-    if payment.status != "pending":
-        logging.warning(f"Payment {payment_id} is not in pending status. Current status: {payment.status}")
-        await callback.answer("Payment is not in pending status.", show_alert=True)
-        return
-    
-    logging.info(f"Approving payment {payment_id} for user {payment.user_id}")
-    
-    # Approve payment
-    success = await phone_transfer_service.approve_payment(
-        session, payment_id, callback.from_user.id, "Approved by admin"
-    )
-    
-    if not success:
-        logging.error(f"Failed to approve payment {payment_id} via phone_transfer_service")
-        await callback.answer("Failed to approve payment.", show_alert=True)
-        return
-    
-    logging.info(f"Payment {payment_id} approved successfully, now activating subscription")
-    
-    # Activate subscription
-    try:
-        activation_details = await subscription_service.activate_subscription(
-            session,
-            payment.user_id,
-            payment.subscription_duration_months,
-            payment.amount,
-            None,  # No payment_id for phone transfer
-            promo_code_id_from_payment=payment.promo_code_id,
-            provider="phone_transfer"
-        )
-        
-        if not activation_details or not activation_details.get('end_date'):
-            logging.error(f"Failed to activate subscription for payment {payment_id}")
-            await callback.answer("Failed to activate subscription.", show_alert=True)
-            return
-        
-        logging.info(f"Subscription activated successfully for payment {payment_id}")
-        
-        # Apply referral bonuses if applicable
-        try:
-            await referral_service.apply_referral_bonuses_for_payment(
-                session, payment.user_id, payment.subscription_duration_months
-            )
-            logging.info(f"Referral bonuses applied for payment {payment_id}")
-        except Exception as ref_error:
-            logging.warning(f"Failed to apply referral bonuses for payment {payment_id}: {ref_error}")
-        
-        # Notify user about successful payment
-        logging.info(f"Attempting to notify user {payment.user_id} about approved payment {payment_id}")
-        await notify_user_about_approved_payment(
-            callback.bot, payment, activation_details
-        )
-        
-        # Update admin message
-        await safe_edit_message(
-            callback.message,
-            f"✅ Платеж {payment_id} подтвержден!\n"
-            f"Подписка активирована для пользователя {payment.user_id}.\n"
-            f"Срок: {payment.subscription_duration_months} мес.\n"
-            f"Сумма: {payment.amount} {payment.currency}",
-            reply_markup=get_back_to_admin_panel_keyboard(current_lang, i18n)
-        )
-        
-        await callback.answer("Payment approved successfully!")
-        logging.info(f"Payment {payment_id} approval process completed successfully")
-        
-    except Exception as e:
-        logging.error(f"Error activating subscription for phone transfer payment {payment_id}: {e}")
-        await callback.answer("Payment approved but subscription activation failed.", show_alert=True)
-
-
-@router.callback_query(F.data.startswith("reject_phone_transfer:"))
-async def reject_phone_transfer_handler(
-        callback: types.CallbackQuery, i18n_data: dict, session: AsyncSession,
-        phone_transfer_service: PhoneTransferService):
-    """Show rejection reason selection for phone transfer payment"""
-    current_lang = i18n_data.get("current_language", "ru")
-    i18n: Optional[JsonI18n] = i18n_data.get("i18n_instance")
-    
-    if not i18n or not callback.message:
-        await callback.answer("Error processing request.", show_alert=True)
-        return
-    
-    try:
-        payment_id = int(callback.data.split(":")[-1])
-    except (ValueError, IndexError):
-        await callback.answer("Invalid payment ID.", show_alert=True)
-        return
-    
-    # Show rejection reason keyboard
-    reply_markup = get_phone_transfer_rejection_reason_keyboard(payment_id)
-    await safe_edit_message(
-        callback.message,
-        "Выберите причину отклонения платежа:",
-        reply_markup=reply_markup
-    )
-    
-    await callback.answer()
-
-
-@router.callback_query(F.data.startswith("reject_reason:"))
-async def reject_reason_handler(
-        callback: types.CallbackQuery, i18n_data: dict, session: AsyncSession,
-        phone_transfer_service: PhoneTransferService):
-    """Handle rejection reason selection and reject payment"""
-    current_lang = i18n_data.get("current_language", "ru")
-    i18n: Optional[JsonI18n] = i18n_data.get("i18n_instance")
-    
-    if not i18n or not callback.message:
-        await callback.answer("Error processing request.", show_alert=True)
-        return
-    
-    try:
-        _, payment_id_str, reason_code = callback.data.split(":")
-        payment_id = int(payment_id_str)
-        logging.info(f"Admin {callback.from_user.id} attempting to reject phone transfer payment {payment_id} with reason: {reason_code}")
-    except (ValueError, IndexError):
-        await callback.answer("Invalid data.", show_alert=True)
-        return
-    
-    # Map reason codes to human-readable text
-    reason_map = {
-        "wrong_amount": "Неверная сумма перевода",
-        "wrong_recipient": "Неверный номер получателя",
-        "unreadable_receipt": "Чек нечитаем или неполный",
-        "wrong_date": "Неверная дата перевода",
-        "other_reason": "Другая причина"
-    }
-    
-    reason_text = reason_map.get(reason_code, "Неизвестная причина")
-    
-    # Reject payment
-    success = await phone_transfer_service.reject_payment(
-        session, payment_id, callback.from_user.id, reason_text, f"Rejected by admin: {reason_text}"
-    )
-    
-    if not success:
-        logging.error(f"Failed to reject payment {payment_id} via phone_transfer_service")
-        await callback.answer("Failed to reject payment.", show_alert=True)
-        return
-    
-    logging.info(f"Payment {payment_id} rejected successfully, now notifying user")
-    
-    # Get payment details for user notification
-    payment = await session.get(PhoneTransferPayment, payment_id)
-    if payment:
-        # Notify user about rejected payment
-        await notify_user_about_rejected_payment(
-            callback.bot, payment, reason_text
-        )
-        logging.info(f"User {payment.user_id} notified about rejected payment {payment_id}")
-    else:
-        logging.warning(f"Payment {payment_id} not found when trying to notify user")
-    
-    # Update admin message
-    await safe_edit_message(
-        callback.message,
-        f"❌ Платеж {payment_id} отклонен!\n"
-        f"Причина: {reason_text}\n"
-        f"Пользователь уведомлен об отклонении.",
-        reply_markup=get_back_to_admin_panel_keyboard(current_lang, i18n)
-    )
-    
-    await callback.answer("Payment rejected successfully!")
-    logging.info(f"Payment {payment_id} rejection process completed successfully")
-
-
-@router.callback_query(F.data.startswith("view_phone_transfer:"))
-async def view_phone_transfer_handler(
-        callback: types.CallbackQuery, i18n_data: dict, session: AsyncSession):
-    """View detailed information about phone transfer payment"""
-    current_lang = i18n_data.get("current_language", "ru")
-    i18n: Optional[JsonI18n] = i18n_data.get("i18n_instance")
-    
-    if not i18n or not callback.message:
-        await callback.answer("Error processing request.", show_alert=True)
-        return
-    
-    try:
-        payment_id = int(callback.data.split(":")[-1])
-        logging.info(f"Admin {callback.from_user.id} viewing phone transfer payment {payment_id}")
-    except (ValueError, IndexError):
-        await callback.answer("Invalid payment ID.", show_alert=True)
-        return
-    
-    # Get payment details
-    payment = await session.get(PhoneTransferPayment, payment_id)
-    if not payment:
-        logging.error(f"Payment {payment_id} not found when admin tried to view it")
-        await callback.answer("Payment not found.", show_alert=True)
-        return
-    
-    logging.info(f"Payment {payment_id} details retrieved successfully for admin view")
-    
-    # Format payment details
-    user_info = f"User {payment.user_id}"
-    if payment.user and payment.user.username:
-        user_info += f" (@{payment.user.username})"
-    elif payment.user and payment.user.first_name:
-        user_info += f" ({payment.user.first_name})"
-    
-    payment_date = payment.created_at.strftime('%Y-%m-%d %H:%M') if payment.created_at else "N/A"
-    
-    details_text = (
-        f"📱 <b>Детали платежа по переводу</b>\n\n"
-        f"🆔 ID: {payment.payment_id}\n"
-        f"👤 {user_info}\n"
-        f"💰 Сумма: {payment.amount} {payment.currency}\n"
-        f"📅 Срок подписки: {payment.subscription_duration_months} мес.\n"
-        f"📅 Дата создания: {payment_date}\n"
-        f"📋 Статус: {payment.status}\n"
-        f"📝 Описание: {payment.description or 'N/A'}\n"
-    )
-    
-    if payment.receipt_photo_id:
-        details_text += f"\n📸 Чек загружен: Да"
-    
-    if payment.admin_notes:
-        details_text += f"\n📝 Заметки админа: {payment.admin_notes}"
-    
-    # Show details with approval keyboard
-    reply_markup = get_phone_transfer_approval_keyboard(payment_id)
-    await safe_edit_message(
-        callback.message,
-        details_text,
-        reply_markup=reply_markup,
-        parse_mode="HTML"
-    )
-    
-    await callback.answer()
-    logging.info(f"Payment {payment_id} details displayed to admin successfully")
-
-
-@router.callback_query(F.data.startswith("cancel_rejection:"))
-async def cancel_rejection_handler(
-        callback: types.CallbackQuery, i18n_data: dict, session: AsyncSession):
-    """Cancel payment rejection and return to approval keyboard"""
-    current_lang = i18n_data.get("current_language", "ru")
-    i18n: Optional[JsonI18n] = i18n_data.get("i18n_instance")
-    
-    if not i18n or not callback.message:
-        await callback.answer("Error processing request.", show_alert=True)
-        return
-    
-    try:
-        payment_id = int(callback.data.split(":")[-1])
-        logging.info(f"Admin {callback.from_user.id} cancelled rejection for payment {payment_id}")
-    except (ValueError, IndexError):
-        await callback.answer("Invalid payment ID.", show_alert=True)
-        return
-    
-    # Get payment details
-    payment = await session.get(PhoneTransferPayment, payment_id)
-    if not payment:
-        await callback.answer("Payment not found.", show_alert=True)
-        return
-    
-    # Show approval keyboard again
-    reply_markup = get_phone_transfer_approval_keyboard(payment_id)
-    await safe_edit_message(
-        callback.message,
-        f"📱 <b>Платеж по переводу {payment_id}</b>\n\n"
-        f"👤 User {payment.user_id}\n"
-        f"💰 Сумма: {payment.amount} {payment.currency}\n"
-        f"📅 Срок: {payment.subscription_duration_months} мес.\n"
-        f"📋 Статус: {payment.status}\n\n"
-        "Выберите действие:",
-        reply_markup=reply_markup,
-        parse_mode="HTML"
-    )
-    
-    await callback.answer("Rejection cancelled")
-    logging.info(f"Rejection cancelled for payment {payment_id}, returned to approval keyboard")
-
-
-async def notify_user_about_approved_payment(
-        bot: Bot, payment: PhoneTransferPayment, activation_details: dict):
-    """Notify user about approved phone transfer payment"""
-    try:
-        logging.info(f"Attempting to notify user {payment.user_id} about approved payment {payment.payment_id}")
-        
-        user_lang = "ru"  # Default language
-        if payment.user and payment.user.language_code:
-            user_lang = payment.user.language_code
-        
-        # Get i18n instance
-        from bot.middlewares.i18n import JsonI18n
-        i18n = JsonI18n()
-        
-        _ = lambda key, **kwargs: i18n.gettext(user_lang, key, **kwargs)
-        
-        config_link = activation_details.get("subscription_url") or _("config_link_not_available")
-        
-        message_text = _(
-            "phone_transfer_payment_approved",
-            default="✅ Ваш платеж по переводу подтвержден!\n\n"
-            f"Подписка на {payment.subscription_duration_months} мес. активирована.\n"
-            f"Активна до: {activation_details['end_date'].strftime('%Y-%m-%d')}\n\n"
-            f"Ключ подключения:\n<code>{config_link}</code>\n\n"
-            "Чтобы подключиться, перейдите по ссылке и следуйте инструкции 👇"
-        )
-        
-        # Get keyboard
-        from bot.keyboards.inline.user_keyboards import get_connect_and_main_keyboard
-        from config.settings import get_settings
-        settings = get_settings()
-        
-        reply_markup = get_connect_and_main_keyboard(
-            user_lang, i18n, settings, config_link
-        )
-        
-        # Send message to user
-        sent_message = await bot.send_message(
-            payment.user_id,
-            message_text,
-            reply_markup=reply_markup,
-            parse_mode="HTML",
-            disable_web_page_preview=True
-        )
-        
-        logging.info(f"Successfully notified user {payment.user_id} about approved payment {payment.payment_id}. Message ID: {sent_message.message_id}")
-        
-    except Exception as e:
-        logging.error(f"Error notifying user {payment.user_id} about approved phone transfer payment {payment.payment_id}: {e}")
-        # Try to send a simple message without markup
-        try:
-            await bot.send_message(
-                payment.user_id,
-                f"✅ Ваш платеж по переводу подтвержден! Подписка активирована на {payment.subscription_duration_months} мес.",
-                parse_mode="HTML"
-            )
-            logging.info(f"Sent fallback notification to user {payment.user_id}")
-        except Exception as fallback_error:
-            logging.error(f"Failed to send fallback notification to user {payment.user_id}: {fallback_error}")
-
-
-async def notify_user_about_rejected_payment(
-        bot: Bot, payment: PhoneTransferPayment, reason: str):
-    """Notify user about rejected phone transfer payment"""
-    try:
-        logging.info(f"Attempting to notify user {payment.user_id} about rejected payment {payment.payment_id}")
-        
-        user_lang = "ru"  # Default language
-        if payment.user and payment.user.language_code:
-            user_lang = payment.user.language_code
-        
-        # Get i18n instance
-        from bot.middlewares.i18n import JsonI18n
-        i18n = JsonI18n()
-        
-        _ = lambda key, **kwargs: i18n.gettext(user_lang, key, **kwargs)
-        
-        message_text = _(
-            "phone_transfer_payment_rejected",
-            default="❌ Ваш платеж по переводу отклонен.\n\n"
-            f"Причина: {reason}\n\n"
-            "Пожалуйста, проверьте детали перевода и попробуйте еще раз.\n"
-            "Если у вас есть вопросы, обратитесь в поддержку."
-        )
-        
-        # Get keyboard
-        from bot.keyboards.inline.user_keyboards import get_back_to_main_menu_markup
-        
-        reply_markup = get_back_to_main_menu_markup(user_lang, i18n)
-        
-        # Send message to user
-        sent_message = await bot.send_message(
-            payment.user_id,
-            message_text,
-            reply_markup=reply_markup,
-            parse_mode="HTML"
-        )
-        
-        logging.info(f"Successfully notified user {payment.user_id} about rejected payment {payment.payment_id}. Message ID: {sent_message.message_id}")
-        
-    except Exception as e:
-        logging.error(f"Error notifying user {payment.user_id} about rejected phone transfer payment {payment.payment_id}: {e}")
-        # Try to send a simple message without markup
-        try:
-            await bot.send_message(
-                payment.user_id,
-                f"❌ Ваш платеж по переводу отклонен. Причина: {reason}",
-                parse_mode="HTML"
-            )
-            logging.info(f"Sent fallback rejection notification to user {payment.user_id}")
-        except Exception as fallback_error:
-            logging.error(f"Failed to send fallback rejection notification to user {payment.user_id}: {fallback_error}")+    await callback.answer()