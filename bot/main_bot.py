--- conflicted
+++ resolved
@@ -35,7 +35,6 @@
 from bot.services.stars_service import StarsService
 from bot.services.tribute_service import TributeService, tribute_webhook_route
 from bot.services.crypto_pay_service import CryptoPayService, cryptopay_webhook_route
-from bot.services.phone_transfer_service import PhoneTransferService
 
 from bot.handlers.user import payment as user_payment_webhook_module
 from bot.handlers.admin.sync_admin import perform_sync
@@ -263,12 +262,6 @@
     
     # Ensure panel_service is available
     dp["panel_service"] = services["panel_service"]
-    
-    # Add phone transfer service if not in factory
-    if "phone_transfer_service" not in services:
-        phone_transfer_service = PhoneTransferService(settings_param)
-        logging.info(f"PhoneTransferService created: {phone_transfer_service.is_configured()}")
-        dp["phone_transfer_service"] = phone_transfer_service
     dp["async_session_factory"] = local_async_session_factory
 
     # Wrap startup/shutdown handlers to satisfy aiogram event signature (no args passed)
@@ -298,18 +291,9 @@
     web_app_runner = None
     main_tasks = []
 
-<<<<<<< HEAD
-    if should_run_aiohttp_server:
-        # Use the new web app factory approach from main branch
-        async def web_server_task():
-            await build_and_start_web_app(dp, bot, settings_param, local_async_session_factory)
-
-        main_tasks.append(asyncio.create_task(web_server_task(), name="AIOHTTPServerTask"))
-=======
     # Only run AIOHTTP server for webhook mode
     async def web_server_task():
         await build_and_start_web_app(dp, bot, settings_param, local_async_session_factory)
->>>>>>> dba82cfb
 
     main_tasks.append(asyncio.create_task(web_server_task(), name="AIOHTTPServerTask"))
 
