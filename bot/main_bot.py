--- conflicted
+++ resolved
@@ -256,26 +256,19 @@
         i18n_instance,
         actual_bot_username,
     )
-<<<<<<< HEAD
-    phone_transfer_service = PhoneTransferService(settings_param)
-    logging.info(f"PhoneTransferService created: {phone_transfer_service.is_configured()}")
-
-    dp["i18n_instance"] = i18n_instance
-    dp["yookassa_service"] = yookassa_service
-    dp["panel_service"] = panel_service
-    dp["subscription_service"] = subscription_service
-    dp["referral_service"] = referral_service
-    dp["promo_code_service"] = promo_code_service
-    dp["stars_service"] = stars_service
-    dp["cryptopay_service"] = cryptopay_service
-    dp["tribute_service"] = tribute_service
-    dp["panel_webhook_service"] = panel_webhook_service
-    dp["phone_transfer_service"] = phone_transfer_service
-=======
+    
+    # Register all services from the factory
     for key, service in services.items():
         dp[key] = service
+    
+    # Ensure panel_service is available
     dp["panel_service"] = services["panel_service"]
->>>>>>> 459b655a
+    
+    # Add phone transfer service if not in factory
+    if "phone_transfer_service" not in services:
+        phone_transfer_service = PhoneTransferService(settings_param)
+        logging.info(f"PhoneTransferService created: {phone_transfer_service.is_configured()}")
+        dp["phone_transfer_service"] = phone_transfer_service
     dp["async_session_factory"] = local_async_session_factory
 
     # Wrap startup/shutdown handlers to satisfy aiogram event signature (no args passed)
@@ -313,78 +306,7 @@
     main_tasks = []
 
     if should_run_aiohttp_server:
-<<<<<<< HEAD
-        app = web.Application()
-        app["bot"] = bot
-        app["dp"] = dp
-        app["settings"] = settings_param
-        app["i18n"] = i18n_instance
-        app["async_session_factory"] = local_async_session_factory
-
-        app["yookassa_service"] = yookassa_service
-        app["subscription_service"] = subscription_service
-        app["referral_service"] = referral_service
-        app["panel_service"] = panel_service
-        app["stars_service"] = stars_service
-        app["cryptopay_service"] = cryptopay_service
-        app["tribute_service"] = tribute_service
-        app["panel_webhook_service"] = panel_webhook_service
-        app["phone_transfer_service"] = phone_transfer_service
-
-        setup_application(app, dp, bot=bot)
-
-        if telegram_uses_webhook_mode:
-            telegram_webhook_path = f"/{settings_param.BOT_TOKEN}"
-            if not telegram_webhook_path.startswith("/"):
-                telegram_webhook_path = "/" + telegram_webhook_path
-            app.router.add_post(
-                telegram_webhook_path, SimpleRequestHandler(dispatcher=dp, bot=bot)
-            )
-            logging.info(
-                f"Telegram webhook route configured at: [POST] {telegram_webhook_path} (relative to base URL)"
-            )
-
-        if yk_webhook_base and settings_param.yookassa_webhook_path:
-            yk_path = settings_param.yookassa_webhook_path
-            if not yk_path or not isinstance(yk_path, str):
-                logging.error(
-                    f"YooKassa webhook path is invalid or not configured in settings: {yk_path}. Skipping YooKassa webhook setup."
-                )
-            elif not yk_path.startswith("/"):
-                logging.error(
-                    f"CRITICAL: YooKassa webhook path '{yk_path}' from settings does not start with '/'. Correct settings.py or .env. Skipping YooKassa webhook."
-                )
-            else:
-                app.router.add_post(
-                    yk_path, user_payment_webhook_module.yookassa_webhook_route
-                )
-                logging.info(f"YooKassa webhook route configured at: [POST] {yk_path}")
-
-        tribute_path = settings_param.tribute_webhook_path
-        if tribute_path.startswith("/"):
-            app.router.add_post(tribute_path, tribute_webhook_route)
-            logging.info(f"Tribute webhook route configured at: [POST] {tribute_path}")
-
-        cp_path = settings_param.cryptopay_webhook_path
-        if cp_path.startswith("/"):
-            app.router.add_post(cp_path, cryptopay_webhook_route)
-            logging.info(f"CryptoPay webhook route configured at: [POST] {cp_path}")
-
-        panel_path = settings_param.panel_webhook_path
-        if panel_path.startswith("/"):
-            app.router.add_post(panel_path, panel_webhook_route)
-            logging.info(f"Panel webhook route configured at: [POST] {panel_path}")
-
-        web_app_runner = web.AppRunner(app)
-        await web_app_runner.setup()
-        site = web.TCPSite(
-            web_app_runner,
-            host=settings_param.WEB_SERVER_HOST,
-            port=settings_param.WEB_SERVER_PORT,
-        )
-
-=======
->>>>>>> 459b655a
+        # Use the new web app factory approach from main branch
         async def web_server_task():
             await build_and_start_web_app(dp, bot, settings_param, local_async_session_factory)
 
